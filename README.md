--- conflicted
+++ resolved
@@ -16,7 +16,6 @@
   + `durbin_koopman_smoother`: J. Durbin and S.J. Koopman, ["A Simple and Efficient Simulation Smoother for State Space Time Series Analysis"](https://www.jstor.org/stable/4140605) (_Biometrika_, 2002)
 
 ## Nonlinear Estimation
-<<<<<<< HEAD
 
 The tempered particle filter is a particle filtering method which can approximate the log-likelihood value implied by a general (potentially non-linear) state space system with the following representation:
 
@@ -37,33 +36,6 @@
 
 
 
-## Linear Estimation
-
-### Linear State Space System
-```
-z_{t+1} = CCC + TTT*z_t + RRR*ϵ_t    (transition equation)
-y_t     = DD  + ZZ*z_t  + η_t        (measurement equation)
-
-=======
-
-The tempered particle filter is a particle filtering method which can approximate the log-likelihood value implied by a general (potentially non-linear) state space system with the following representation:
-
-### General State Space System
-```
-z_{t+1} = Φ(z_t, ϵ_t)        (transition equation)
-y_t     = Ψ(z_t) + u_t       (measurement equation)
-
-ϵ_t ∼ F_ϵ(∙; θ)
-u_t ∼ N(0, HH), where HH is the variance matrix of the i.i.d measurement error
-Cov(ϵ_t, u_t) = 0
-```
-- The documentation and code are located in [src/filters/tempered_particle_filter](https://github.com/FRBNY-DSGE/StateSpaceRoutines.jl/tree/doc/src/filters/tempered_particle_filter).
-- The example is located in [docs/examples/tempered_particle_filter](https://github.com/FRBNY-DSGE/StateSpaceRoutines.jl/tree/doc/docs/examples/tempered_particle_filter)
-
-
-
-
-
 
 ## Linear Estimation
 
@@ -72,7 +44,6 @@
 z_{t+1} = CCC + TTT*z_t + RRR*ϵ_t    (transition equation)
 y_t     = DD  + ZZ*z_t  + η_t        (measurement equation)
 
->>>>>>> dbc36d48
 ϵ_t ∼ N(0, QQ)
 η_t ∼ N(0, EE)
 Cov(ϵ_t, η_t) = 0
@@ -143,3 +114,5 @@
 
 
 
+
+
